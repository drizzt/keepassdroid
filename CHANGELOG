<<<<<<< HEAD
  * Support Android 2.2 backup manager
=======
KeePassdroid (1.8.1)
  * Android 1.5 compatibility fixes
>>>>>>> 37bf21fc

KeePassDroid (1.8)
  * Layout updates
  * Custom icon support
  
KeePassDroid (1.7.2)
  * Password generator from Tolga Onbay
  
KeePassDroid (1.7.1)
  * Fix timeout locking
  
KeePassDroid (1.7)
  * Add icon support from Tobias Selig
  
KeePassDroid (1.6.3)
  * Search tweaks from Johan Berts
  
KeePassDroid (1.6.2)
  * Fix layout issues on Android 1.5
  
KeePassDroid (1.6.1)
  * Add file browser for keyfiles
  * Add missing sdcard warning
  * Fix binary 64-bit keyfiles

KeePassDroid (1.6)
  * Add setting to control timeout duration.
  * Add file browser

KeePassDroid (1.5.9)
  * Bump target sdk to 8
  * Allow install to sdcard

KeePassDroid (1.5.8)
  * Update Russian translations
  * Add Nynorsk translations
  * Fix no compression .kdbx files
  
KeePassDroid (1.5.7)
  * KeePass 2.11 compatibility fixes

KeePassDroid (1.5.6)
  * Keyfile Fix

KeePassDroid (1.5.5)
  * Twofish support for .kdb
  * Refresh fixes

KeePassDroid (1.5.4)
  * Key file fixes
  * Implement sorting

KeePassDroid (1.5.3)
  * Remove debug tracing

KeePassDroid (1.5.2)
  * Various crash fixes
  * Fix group and entry deletion

KeePassDroid (1.5.1)
  * Handle .kdbx file extension

KeePassDroid (1.5)
  * Add beta read-only .kdbx support.

KeePassDroid (1.0.6)
  * Update Italian translations
  * Font size setting
  * URL decoding fix
  * TAN handling

KeePassDroid (1.0.5.1)
  * Restore timeout to 5 minutes instead of 20 seconds

KeePassDroid (1.0.5)
  * Fix search after lock bug
  * Add option to disable password masking by default
  * Change service handling

KeePassDroid (1.0.4)
  * Fix CRLF string issues

KeePassDroid (1.0.3)
  * Update Italian translations
  * Fix crash on saving entries
  * Fix way empty strings were being saved (this made it look like there was
    attachment in the Windows KeePass client).

KeePassDroid (1.0.2)
  * Fix file associations

KeePassDroid (1.0.1)
  * Fix crash on resume
  * Fix memory leak in NativeAESCipherSpi
  * Search index performance

KeePassDroid (1.0)
  * Performance!

KeePassDroid (0.9.7)
  * Update French translations
  * Save and load performance improvement
  * Fix locking issues with preference screen

KeePassDroid (0.9.6)
  * Add Russian translations
  * Revamp settings
  * Fix comment field in entries
  * Fix loading after creating new dbs
  * Fix opening from file on initial run

KeePassDroid (0.9.5)
  * Add notification based username and password copy
  * Add German translations
  * Try to create parent directory when creating database

KeePassdroid (0.9.4)
  * Add French translation 
  * Fix crash on timeout.
  
KeePassdroid (0.9.3)
  * Fix up translations
  * Fix up timeouts.
  * Display expiration time.

KeePassDroid (0.9.2)
  * Add Italian translations
  * Multiple screen sizes
  
KeePassDroid (0.9.1)
  * Add donate link
  * Sort case insensitive
  * Add show password checkbox

KeePassDroid (0.9)
  * Allow the creation of new databases on the device
  * Sort entries and groups when adding or renaming.

KeePassDroid (0.6)
  * Add database settings
  * Add password changing

KeePassDroid (0.5)
  * Correct group output logic
  * Fix search
  * Implement group and entry delete.

KeePassDroid (0.4.1)
  * Fix timeout locking crashes
  * Fix lock from search screen.
  * Increase clipboard timeout

KeePassDroid (0.4)
  * Support adding groups
  
KeePassDroid (0.3.4)
  * Add context menus
  * Deal with crash when resuming activity after the process has been killed
  * Increase clipboard clear time as a stopgap until I come add a configurable setting.
  * Pass upwards potentially more helpful error messages

KeePassDroid (0.3.3)
  * Add new icon and UI enhancements from Francis Jacquerye
  * Fix crash on goto URL with no ://

KeePassDroid (0.3.2)
  * Fix the way passwords are stored

KeePassDroid (0.3.1)
  * Fix for non-ascii characters in password
  * Add hints to fields

KeePassDroid (0.3)
  * Switch to native encryption for key preparation.  Seems to take better than half as long as bouncycastle in the emulator,
    10 sec vs 25 sec.
  * Implement search feature
  * Require Android 1.5

KeePassDroid (0.2.1)

  * Support adding password entries
  * Prevent crash on orientation change while loading or saving database.
  * Fix most entries in the entry editor to be single line

KeePassDroid (0.2.0)

  * Support editing password entries
  * Wrap long lines properly in entries

KeePassDroid (0.1.8)

  * Move database decryption into background thread
  * Add about dialog

KeePassDroid (0.1.7)

  * Clear usernames and passwords from the clipboard after 30 seconds.

KeePassDroid (0.1.6)

  * Implement 5 minute timeout when the application is inactive.
  * Scroll comment field when the text overflows.

KeePassDroid (0.1.5)

  * Improve file selection
  * UI enhancements

KeePassDroid (0.1.4)

  * Add key file support

KeePassDroid (0.1.3)

  * Hide Meta-Info entries
  * Change "Copy URL" to "Go to URL"
  * Support "Go to Homepage"
  * Support Lock menu option
  * Fix blank password crash

KeePassDroid (0.1.2)

  * Fix crash when accessing the first root level group.

KeePassDroid (0.1.1)

  * Minor tweaks to layout.

KeePassdroid (0.0.1)

  * Initial Release<|MERGE_RESOLUTION|>--- conflicted
+++ resolved
@@ -1,9 +1,7 @@
-<<<<<<< HEAD
   * Support Android 2.2 backup manager
-=======
+
 KeePassdroid (1.8.1)
   * Android 1.5 compatibility fixes
->>>>>>> 37bf21fc
 
 KeePassDroid (1.8)
   * Layout updates
